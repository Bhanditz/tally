--- conflicted
+++ resolved
@@ -134,15 +134,10 @@
 		cachedReporter: cachedReporter,
 		baseReporter:   baseReporter,
 
-<<<<<<< HEAD
-		registry: &scopeRegistry{},
-		quit:     make(chan struct{}, 1),
-=======
 		registry: &scopeRegistry{
 			subscopes: make(map[string]*scope),
 		},
-		quit: make(chan struct{}),
->>>>>>> 70e704cd
+		quit: make(chan struct{}, 1),
 
 		counters: make(map[string]*counter),
 		gauges:   make(map[string]*gauge),
@@ -408,10 +403,6 @@
 }
 
 func (s *scope) fullyQualifiedName(name string) string {
-<<<<<<< HEAD
-	// NB(r): Only called on cached creation of a counter, gauge or timer
-=======
->>>>>>> 70e704cd
 	if len(s.prefix) == 0 {
 		return name
 	}
